--- conflicted
+++ resolved
@@ -314,12 +314,8 @@
             # Write trajectory frame.
             if self._storage and self.write_ncmc_interval:
                 positions = context.getState(getPositions=True).getPositions(asNumpy=True)
-<<<<<<< HEAD
-                self._storage.write_configuration('positions', positions, topology, iteration=iteration, frame=0, nframes=(self.nsteps+1))
-=======
                 nframes = int(self.nsteps/self.write_ncmc_interval) + 1
                 self._storage.write_configuration('positions', positions, topology, iteration=iteration, frame=0, nframes=nframes)
->>>>>>> d4cf250b
 
             # Perform NCMC integration.
             for step in range(self.nsteps):
@@ -334,11 +330,7 @@
                     frame = int((step+1) / self.write_ncmc_interval)
                     positions = context.getState(getPositions=True).getPositions(asNumpy=True)
                     assert quantity_is_finite(positions) == True
-<<<<<<< HEAD
-                    self._storage.write_configuration('positions', positions, topology, iteration=iteration, frame=(step+1), nframes=(self.nsteps+1))
-=======
                     self._storage.write_configuration('positions', positions, topology, iteration=iteration, frame=frame, nframes=nframes)
->>>>>>> d4cf250b
 
             # Store work values.
             if self._storage:
