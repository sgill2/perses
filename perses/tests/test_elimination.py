--- conflicted
+++ resolved
@@ -378,11 +378,7 @@
         yield f
 
 if __name__ == "__main__":
-<<<<<<< HEAD
-    for x in test_ncmc_hybrid_engine_molecule():
-=======
     for x in test_ncmc_engine_molecule():
->>>>>>> 3244e83d
         print(x.description)
         x()
     for x in test_ncmc_hybrid_engine_molecule():
