--- conflicted
+++ resolved
@@ -161,15 +161,6 @@
 
 
 if __name__=="__main__":
-<<<<<<< HEAD
-    for t in test_hybrid_scheme():
-        t()
-#    for t in test_samplers():
-#        print(t.description)
-#        if(t.description) == "Testing SAMS sampler with T4LysozymeInhibitorsTestSystem 'vacuum'":
-#            t()
-=======
     for t in test_samplers():
         print(t.description)
-        t()
->>>>>>> 44f3c9e2
+        t()