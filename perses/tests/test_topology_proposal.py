import simtk.openmm.app as app
import simtk.openmm as openmm
import simtk.unit as unit
import copy
from pkg_resources import resource_filename
import numpy as np
import os
try:
    from urllib.request import urlopen
    from io import StringIO
except:
    from urllib2 import urlopen
    from cStringIO import StringIO

temperature = 300*unit.kelvin
kB = unit.BOLTZMANN_CONSTANT_kB * unit.AVOGADRO_CONSTANT_NA
# Compute kT and inverse temperature.
kT = kB * temperature
beta = 1.0 / kT

def get_data_filename(relative_path):
    """Get the full path to one of the reference files shipped for testing
    In the source distribution, these files are in ``perses/data/*/``,
    but on installation, they're moved to somewhere in the user's python
    site-packages directory.
    Parameters
    ----------
    name : str
        Name of the file to load (with respect to the openmoltools folder).
    """

    fn = resource_filename('perses', relative_path)

    if not os.path.exists(fn):
        raise ValueError("Sorry! %s does not exist. If you just added it, you'll have to re-install" % fn)

    return fn

def extractPositionsFromOEMOL(molecule):
    positions = unit.Quantity(np.zeros([molecule.NumAtoms(), 3], np.float32), unit.angstroms)
    coords = molecule.GetCoords()
    for index in range(molecule.NumAtoms()):
        positions[index,:] = unit.Quantity(coords[index], unit.angstroms)
    return positions

def generate_initial_molecule(mol_smiles):
    """
    Generate an oemol with a geometry
    """
    import openeye.oechem as oechem
    import openeye.oeomega as oeomega
    mol = oechem.OEMol()
    oechem.OESmilesToMol(mol, mol_smiles)
    mol.SetTitle("MOL")
    oechem.OEAddExplicitHydrogens(mol)
    oechem.OETriposAtomNames(mol)
    oechem.OETriposBondTypeNames(mol)
    omega = oeomega.OEOmega()
    omega.SetMaxConfs(1)
    omega(mol)
    return mol

def oemol_to_omm_ff(oemol, molecule_name):
    from perses.rjmc import topology_proposal
    from openmoltools import forcefield_generators
    gaff_xml_filename = get_data_filename('data/gaff.xml')
    system_generator = topology_proposal.SystemGenerator([gaff_xml_filename])
    topology = forcefield_generators.generateTopologyFromOEMol(oemol)
    system = system_generator.build_system(topology)
    positions = extractPositionsFromOEMOL(oemol)
    return system, positions, topology

def test_small_molecule_proposals():
    """
    Make sure the small molecule proposal engine generates molecules
    """
    from perses.rjmc import topology_proposal
    from openmoltools import forcefield_generators
    import openeye.oechem as oechem
    list_of_smiles = ['CCC','CCCC','CCCCC']
    gaff_xml_filename = get_data_filename('data/gaff.xml')
    stats_dict = {smiles : 0 for smiles in list_of_smiles}
    system_generator = topology_proposal.SystemGenerator([gaff_xml_filename])
    proposal_engine = topology_proposal.SmallMoleculeSetProposalEngine(list_of_smiles, app.Topology(), system_generator)
    initial_molecule = generate_initial_molecule('CCC')
    initial_system, initial_positions, initial_topology = oemol_to_omm_ff(initial_molecule, "MOL")
    proposal = proposal_engine.propose(initial_system, initial_topology)
    for i in range(50):
        #positions are ignored here, and we don't want to run the geometry engine
        new_proposal = proposal_engine.propose(proposal.old_system, proposal.old_topology)
        stats_dict[new_proposal.new_chemical_state_key] += 1
        #check that the molecule it generated is actually the smiles we expect
        matching_molecules = [res for res in proposal.new_topology.residues() if res.name=='MOL']
        if len(matching_molecules) != 1:
            raise ValueError("More than one residue with the same name!")
        mol_res = matching_molecules[0]
        oemol = forcefield_generators.generateOEMolFromTopologyResidue(mol_res)
<<<<<<< HEAD
        smiles_string = oechem.OEMolToSmiles(oemol)
        new_smiles = proposal.new_chemical_state_key
        assert smiles_string==new_smiles
=======
        assert oechem.OEMolToSmiles(oemol) == proposal.new_chemical_state_key
>>>>>>> 7570e534
        proposal = new_proposal

def load_pdbid_to_openmm(pdbid):
    """
    create openmm topology without pdb file
    lifted from pandegroup/pdbfixer
    """
    url = 'http://www.rcsb.org/pdb/files/%s.pdb' % pdbid
    file = urlopen(url)
    contents = file.read().decode('utf-8')
    file.close()
    file = StringIO(contents)

    if _guessFileFormat(file, url) == 'pdbx':
        pdbx = app.PDBxFile(contents)
        topology = pdbx.topology
        positions = pdbx.positions
    else:
        pdb = app.PDBFile(file)
        topology = pdb.topology
        positions = pdb.positions

    return topology, positions

def _guessFileFormat(file, filename):
    """
    Guess whether a file is PDB or PDBx/mmCIF based on its filename and contents.
    authored by pandegroup
    """
    filename = filename.lower()
    if '.pdbx' in filename or '.cif' in filename:
        return 'pdbx'
    if '.pdb' in filename:
        return 'pdb'
    for line in file:
        if line.startswith('data_') or line.startswith('loop_'):
            file.seek(0)
            return 'pdbx'
        if line.startswith('HEADER') or line.startswith('REMARK') or line.startswith('TITLE '):
            file.seek(0)
            return 'pdb'
    file.seek(0)
    return 'pdb'

def test_specify_allowed_mutants():
    """
    Make sure proposals can be made using optional argument allowed_mutations
    """
    import perses.rjmc.topology_proposal as topology_proposal

    pdbid = "2HIU"
    topology, positions = load_pdbid_to_openmm(pdbid)
    modeller = app.Modeller(topology, positions)
    for chain in modeller.topology.chains():
        pass

    modeller.delete([chain])

    ff_filename = "amber99sbildn.xml"
    max_point_mutants = 1

    ff = app.ForceField(ff_filename)
    system = ff.createSystem(modeller.topology)
    chain_id = 'A'
    allowed_mutations = [[('5','GLU')],[('5','ASN'),('14','PHE')]]

    system_generator = topology_proposal.SystemGenerator([ff_filename])

    pm_top_engine = topology_proposal.PointMutationEngine(system_generator, max_point_mutants, chain_id, allowed_mutations=allowed_mutations)
    ntrials = 10
    for trian in range(ntrials):
        pm_top_proposal = pm_top_engine.propose(system, modeller.topology)
        # Check to make sure no out-of-bounds atoms are present in new_to_old_atom_map
        natoms_old = pm_top_proposal.old_system.getNumParticles()
        natoms_new = pm_top_proposal.new_system.getNumParticles()
        if not set(pm_top_proposal.new_to_old_atom_map.values()).issubset(range(natoms_old)):
            msg = "Some old atoms in TopologyProposal.new_to_old_atom_map are not in span of old atoms (1..%d):\n" % natoms_old
            msg += str(pm_top_proposal.new_to_old_atom_map)
            raise Exception(msg)
        if not set(pm_top_proposal.new_to_old_atom_map.keys()).issubset(range(natoms_new)):
            msg = "Some new atoms in TopologyProposal.new_to_old_atom_map are not in span of old atoms (1..%d):\n" % natoms_new
            msg += str(pm_top_proposal.new_to_old_atom_map)
            raise Exception(msg)

def test_run_point_mutation_propose():
    """
    Propose a random mutation in insulin
    """
    import perses.rjmc.topology_proposal as topology_proposal

    pdbid = "2HIU"
    topology, positions = load_pdbid_to_openmm(pdbid)
    modeller = app.Modeller(topology, positions)
    for chain in modeller.topology.chains():
        pass

    modeller.delete([chain])

    ff_filename = "amber99sbildn.xml"
    max_point_mutants = 1

    ff = app.ForceField(ff_filename)
    system = ff.createSystem(modeller.topology)
    chain_id = 'A'

    system_generator = topology_proposal.SystemGenerator([ff_filename])

    pm_top_engine = topology_proposal.PointMutationEngine(system_generator, max_point_mutants, chain_id)
    pm_top_proposal = pm_top_engine.propose(system, modeller.topology)


def test_mutate_from_every_amino_to_every_other():
    """
    Make sure mutations are successfuly between every possible pair of before-and-after residues
    Mutate Ecoli F-ATPase alpha subunit to all 20 amino acids (test going FROM all possibilities)
    Mutate each residue to all 19 alternatives
    """
    import perses.rjmc.topology_proposal as topology_proposal

    aminos = ['ALA','ARG','ASN','ASP','CYS','GLN','GLU','GLY','HIS','ILE','LEU','LYS','MET','PHE','PRO','SER','THR','TRP','TYR','VAL']

    failed_mutants = 0

    pdbid = "2A7U"
    topology, positions = load_pdbid_to_openmm(pdbid)
    modeller = app.Modeller(topology, positions)
    for chain in modeller.topology.chains():
        pass

    modeller.delete([chain])

    ff_filename = "amber99sbildn.xml"
    max_point_mutants = 1

    ff = app.ForceField(ff_filename)
    system = ff.createSystem(modeller.topology)
    chain_id = 'A'

    system_generator = topology_proposal.SystemGenerator([ff_filename])

    pm_top_engine = topology_proposal.PointMutationEngine(system_generator, max_point_mutants, chain_id)

    current_system = system
    current_topology = modeller.topology
    current_positions = modeller.positions

    old_topology = copy.deepcopy(current_topology)

    metadata = dict()
    for atom in modeller.topology.atoms():
        atom.old_index = atom.index

    for chain in modeller.topology.chains():
        if chain.id == chain_id:
            # num_residues : int
            num_residues = len(chain._residues)
            break
    for k, proposed_amino in enumerate(aminos):
        proposed_location = k+1
        index_to_new_residues = dict()
        atom_map = dict()
        original_residue = chain._residues[proposed_location]
        if original_residue.name == proposed_amino:
            continue
        index_to_new_residues[proposed_location] = proposed_amino
        if proposed_amino == 'HIS':
            his_state = ['HIE','HID']
            his_prob = np.array([0.5 for i in range(len(his_state))])
            his_choice = np.random.choice(range(len(his_state)),p=his_prob)
            index_to_new_residues[proposed_location] = his_state[his_choice]
        metadata['mutations'] = pm_top_engine._save_mutations(modeller, index_to_new_residues)
        residue_map = pm_top_engine._generate_residue_map(modeller, index_to_new_residues)
        modeller, missing_atoms = pm_top_engine._delete_excess_atoms(modeller, residue_map)
        modeller = pm_top_engine._add_new_atoms(modeller, missing_atoms, residue_map)
        for k, atom in enumerate(modeller.topology.atoms()):
            atom.index=k
            try:
                atom_map[atom.index] = atom.old_index
            except AttributeError:
                pass

    new_sequence = list()
    for residue in modeller.topology.residues():
        if residue.index == 0:
            continue
        if residue.index == (num_residues -1):
            continue
        new_sequence.append(residue.name)
    assert [new_sequence[i] == aminos[i] for i in range(len(aminos))]

    new_topology = modeller.topology
    new_system = pm_top_engine._ff.createSystem(new_topology)

    current_system = new_system
    modeller = app.Modeller(new_topology, modeller.positions)
    current_topology = modeller.topology
    current_positions = modeller.positions

    old_topology = copy.deepcopy(current_topology)

    old_chemical_state_key = pm_top_engine.compute_state_key(old_topology)

    for chain in modeller.topology.chains():
        if chain.id == chain_id:
            # num_residues : int
            num_residues = len(chain._residues)
            break
    for proposed_location in range(num_residues):
        if proposed_location == 0 or proposed_location == num_residues-1:
            continue
        matching_amino_found = 0
        for proposed_amino in aminos:
            index_to_new_residues = dict()
            atom_map = dict()
            original_residue = chain._residues[proposed_location]
            if original_residue.name == proposed_amino or ((original_residue.name == 'HIE' or original_residue.name == 'HID') and proposed_amino == 'HIS'):
                matching_amino_found+=1
                continue
            index_to_new_residues[proposed_location] = proposed_amino
            if proposed_amino == 'HIS':
                his_state = ['HIE','HID']
                his_prob = np.array([0.5 for i in range(len(his_state))])
                his_choice = np.random.choice(range(len(his_state)),p=his_prob)
                index_to_new_residues[proposed_location] = his_state[his_choice]

            current_modeller = copy.deepcopy(modeller)

            metadata['mutations'] = pm_top_engine._save_mutations(current_modeller, index_to_new_residues)
            residue_map = pm_top_engine._generate_residue_map(current_modeller, index_to_new_residues)
            for res_pair in residue_map:
                residue = res_pair[0]
                name = res_pair[1]
                assert residue.index in index_to_new_residues.keys()
                assert index_to_new_residues[residue.index] == name
                assert residue.name+'-'+str(residue.id)+'-'+name in metadata['mutations']

            current_modeller, missing_atoms = pm_top_engine._delete_excess_atoms(current_modeller, residue_map)
            current_modeller = pm_top_engine._add_new_atoms(current_modeller, missing_atoms, residue_map)
            for res_pair in residue_map:
                residue = res_pair[0]
                name = res_pair[1]
                assert residue.name == name

            for k, atom in enumerate(current_modeller.topology.atoms()):
                atom.index=k
                try:
                    atom_map[atom.index] = atom.old_index
                except AttributeError:
                    pass
            new_topology = current_modeller.topology

            assert len(metadata['mutations']) <= max_point_mutants

            templates = pm_top_engine._ff.getMatchingTemplates(new_topology)
            assert [templates[index].name == residue.name for index, (residue, name) in enumerate(residue_map)]

            new_chemical_state_key = pm_top_engine.compute_state_key(new_topology)
            new_system = pm_top_engine._system_generator.build_system(new_topology)
            pm_top_proposal = topology_proposal.TopologyProposal(new_topology=new_topology, new_system=new_system, old_topology=old_topology, old_system=current_system, old_chemical_state_key=old_chemical_state_key, new_chemical_state_key=new_chemical_state_key, logp_proposal=0.0, new_to_old_atom_map=atom_map, metadata=metadata)
        assert matching_amino_found == 1

def test_run_peptide_library_engine():
    """
    Test example system with peptide and library
    """
    import perses.rjmc.topology_proposal as topology_proposal

    failed_mutants = 0

    pdbid = "1G3F"
    topology, positions = load_pdbid_to_openmm(pdbid)
    modeller = app.Modeller(topology, positions)

    chain_id = 'B'
    to_delete = list()
    for chain in modeller.topology.chains():
        if chain.id != chain_id:
            to_delete.append(chain)
    modeller.delete(to_delete)
    modeller.deleteWater()
    modeller.addHydrogens()

    ff_filename = "amber99sbildn.xml"

    ff = app.ForceField(ff_filename)
    system = ff.createSystem(modeller.topology)

    system_generator = topology_proposal.SystemGenerator([ff_filename])
    library = ['AVILMFYQP','RHKDESTNQ','STNQCFGPZ']

    pl_top_library = topology_proposal.PeptideLibraryEngine(system_generator, library, chain_id)
    pl_top_proposal = pl_top_library.propose(system, modeller.topology)

if __name__ == "__main__":
<<<<<<< HEAD
#    test_run_point_mutation_propose()
#    test_mutate_from_every_amino_to_every_other()
#    test_specify_allowed_mutants()
    test_run_peptide_library_engine()
#    test_small_molecule_proposals()


=======
    test_run_point_mutation_propose()
    test_mutate_from_every_amino_to_every_other()
    test_specify_allowed_mutants()
    test_small_molecule_proposals()
>>>>>>> 7570e534
<|MERGE_RESOLUTION|>--- conflicted
+++ resolved
@@ -95,13 +95,7 @@
             raise ValueError("More than one residue with the same name!")
         mol_res = matching_molecules[0]
         oemol = forcefield_generators.generateOEMolFromTopologyResidue(mol_res)
-<<<<<<< HEAD
-        smiles_string = oechem.OEMolToSmiles(oemol)
-        new_smiles = proposal.new_chemical_state_key
-        assert smiles_string==new_smiles
-=======
         assert oechem.OEMolToSmiles(oemol) == proposal.new_chemical_state_key
->>>>>>> 7570e534
         proposal = new_proposal
 
 def load_pdbid_to_openmm(pdbid):
@@ -396,17 +390,8 @@
     pl_top_proposal = pl_top_library.propose(system, modeller.topology)
 
 if __name__ == "__main__":
-<<<<<<< HEAD
-#    test_run_point_mutation_propose()
-#    test_mutate_from_every_amino_to_every_other()
-#    test_specify_allowed_mutants()
-    test_run_peptide_library_engine()
-#    test_small_molecule_proposals()
-
-
-=======
     test_run_point_mutation_propose()
     test_mutate_from_every_amino_to_every_other()
     test_specify_allowed_mutants()
-    test_small_molecule_proposals()
->>>>>>> 7570e534
+    test_run_peptide_library_engine()
+    test_small_molecule_proposals()